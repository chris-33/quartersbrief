import { GameObject } from './gameobject.js';

/**
 * This class models a ship ability - called "consumable" in game.
 * 
 * @see Ability.gamedata
 */
class Consumable extends GameObject {

	#flavor;

	/**
	 * Sets the flavor that defines the characteristics of this consumable.
	 * 
	 * @param {Object} flavor The flavor to set.
	 */
	setFlavor(flavor) {
		if (typeof this._data[flavor] !== 'object')
			throw new Error(`Trying to set unknown flavor ${flavor} on consumable ${this.getName()}`);
				
		this.#flavor = flavor;
		let properties = Object.getOwnPropertyDescriptors(this[this.#flavor]);
		for (let name in properties) {
			let property = properties[name];
			property.get = function() { return this[this.#flavor][name] }
			property.set = function(val) { console.log(this); this[this.#flavor][name] = val; }
			delete property.value;
			delete property.writable;
		}
		Object.defineProperties(this, properties);
	}

	isType(type) {
		return this.get('consumableType') === type;
	}

<<<<<<< HEAD
	// /**
	//  * Reads through to the set flavor except for typeinfo.*, name, index and id.
	//  * @throws
	//  * Throws an error if trying to read through before a flavor is set.
	//  * @override
	//  */
	// get(key, options) {
	// 	// key might be in dot notation, so we need check against only the first part
	// 	// If the first part is typeinfo, name, index or id, read it from this object
	// 	// Otherwise read through to the flavor
	// 	if (!['typeinfo', 'name', 'index', 'id'].includes(key.split('.')[0]))
	// 		if (!this.#flavor)
	// 			throw new Error(`Trying to get property ${key} on consumable ${this.name} while no flavor is set`);
	// 		else
	// 			key = this.#flavor + '.' + key;
=======
	/**
	 * Reads through to the set flavor except for typeinfo.*, name, index and id.
	 * @throws
	 * Throws an error if trying to read through before a flavor is set.
	 * @override
	 */
	get(key, options) {
		// key might be in dot notation, so we need check against only the first part
		// If the first part is typeinfo, name, index or id, read it from this object
		// Otherwise read through to the flavor
		if (!['typeinfo', 'name', 'index', 'id'].includes(key.split('.')[0]))
			if (!this.#flavor)
				throw new Error(`Trying to get property ${key} on consumable ${this.getName()} while no flavor is set`);
			else
				key = this.#flavor + '.' + key;
>>>>>>> b83cf540
		
	// 	return super.get(key, options);
	// }

}

export { Consumable }<|MERGE_RESOLUTION|>--- conflicted
+++ resolved
@@ -19,38 +19,12 @@
 			throw new Error(`Trying to set unknown flavor ${flavor} on consumable ${this.getName()}`);
 				
 		this.#flavor = flavor;
-		let properties = Object.getOwnPropertyDescriptors(this[this.#flavor]);
-		for (let name in properties) {
-			let property = properties[name];
-			property.get = function() { return this[this.#flavor][name] }
-			property.set = function(val) { console.log(this); this[this.#flavor][name] = val; }
-			delete property.value;
-			delete property.writable;
-		}
-		Object.defineProperties(this, properties);
 	}
 
 	isType(type) {
 		return this.get('consumableType') === type;
 	}
 
-<<<<<<< HEAD
-	// /**
-	//  * Reads through to the set flavor except for typeinfo.*, name, index and id.
-	//  * @throws
-	//  * Throws an error if trying to read through before a flavor is set.
-	//  * @override
-	//  */
-	// get(key, options) {
-	// 	// key might be in dot notation, so we need check against only the first part
-	// 	// If the first part is typeinfo, name, index or id, read it from this object
-	// 	// Otherwise read through to the flavor
-	// 	if (!['typeinfo', 'name', 'index', 'id'].includes(key.split('.')[0]))
-	// 		if (!this.#flavor)
-	// 			throw new Error(`Trying to get property ${key} on consumable ${this.name} while no flavor is set`);
-	// 		else
-	// 			key = this.#flavor + '.' + key;
-=======
 	/**
 	 * Reads through to the set flavor except for typeinfo.*, name, index and id.
 	 * @throws
@@ -66,11 +40,9 @@
 				throw new Error(`Trying to get property ${key} on consumable ${this.getName()} while no flavor is set`);
 			else
 				key = this.#flavor + '.' + key;
->>>>>>> b83cf540
 		
-	// 	return super.get(key, options);
-	// }
-
+		return super.get(key, options);
+	}
 }
 
 export { Consumable }