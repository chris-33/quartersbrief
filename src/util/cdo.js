import deepequal from 'deep-equal';

<<<<<<< HEAD
/**
 * @class ComplexDataObject
 */
class ComplexDataObject {
	constructor(data) {
		if (data != null)
			Object.defineProperties(this, Object.getOwnPropertyDescriptors(data));
	}
=======
const coefficients = Symbol('coefficients');
>>>>>>> b83cf540


function ComplexDataObject(data) {	
	// Recursively turn object properties into CDOs
	for (let key in data) 
		if (typeof data[key] === 'object' && data[key] !== null)
			data[key] = ComplexDataObject(data[key]);

	// Return the source if
	// - it is already a CDO
	// - it is a primitive
	// - it is a "custom" class, i.e. it's not directly derived from Object. Arrays are excepted from this and
	//   will be augmented.
	if (ComplexDataObject.isCDO(data) 
		|| typeof data !== 'object'
		|| (Object.getPrototypeOf(data) !== Object.prototype && !Array.isArray(data))) {

		return data;
	}
	
	// Augment data with CDO properties
	Object.defineProperties(data, {
		[coefficients]: {
			value: {},
			writable: true,
			enumerable: false
		},
		multiply: { 
			value: function(key, factor) {
				let path = key.split('.');
				let currKeyRegex = new RegExp(`^${path.shift().replace('*', '\\w*')}$`);
				let targets = Object.keys(this).filter(key => currKeyRegex.test(key));
				if (path.length === 0)
					targets.forEach(target => {
						this[coefficients][target] ??= [];
						this[coefficients][target].push(factor);
					});
				else 
					targets.forEach(target => this[target].multiply(path.join('.'), factor));				
			},
			enumerable: false
		},
		clear: {
			value: function() {
				this[coefficients] = {};
				for (let val of Object.values(this))
					if (ComplexDataObject.isCDO(val)) val.clear();
			},
			enumerable: false
		},
		get: {
			value: function(key, options) {
				options ??= {};
				options.collate ??= !key.includes('*');

				let path = key.split('.');
				let currKeyRegex = new RegExp(`^${path.shift().replace('*', '\\w*')}$`);
				let targets = Object.keys(this)
					.filter(key => currKeyRegex.test(key));

				// If we are getting a leaf property, do so for every target. Otherwise, call get
				// recursively with the rest of the path. In this case, we must use flatMap and 
				// turn off collation. This is to make sure that collating does not flatten
				// array properties, and that not collating does not produce deeply nested arrays
				// (i.e. arrays of arrays of arrays of ...)
				if (path.length > 0)
					targets = targets.flatMap(target => this[target].get(path.join('.'), { ...options, collate: false }));
				else
					targets = targets.map(target => this[target]);

				if (options.collate) {
					if (!targets.every(target => deepequal(target, targets[0])))
						throw new Error(`Expected all values to be equal while collating but they were not: ${targets}`);
					// We can just project to the first item, since we just checked that they're
					// all equal anyway
					targets = targets[0];
				}
				return targets;
			}
		}
	});

	// Finally, return a proxy to the data that intercepts all read operations and applies
	// registered coefficients to number properties
	return new Proxy(data, {
		get: function(tgt, prop) {
			if (typeof tgt[prop] === 'number')
				return tgt[coefficients][prop]?.reduce((prev, coeff) => prev * coeff, tgt[prop]) ?? tgt[prop];
			else
				return tgt[prop];
		}
	});
}

/**
 * Checks whether `instance` is a ComplexDataObject.
 */
ComplexDataObject.isCDO = function(instance) {
	return typeof instance === 'object' && instance !== null && coefficients in instance;
}

export { ComplexDataObject }<|MERGE_RESOLUTION|>--- conflicted
+++ resolved
@@ -1,18 +1,6 @@
 import deepequal from 'deep-equal';
 
-<<<<<<< HEAD
-/**
- * @class ComplexDataObject
- */
-class ComplexDataObject {
-	constructor(data) {
-		if (data != null)
-			Object.defineProperties(this, Object.getOwnPropertyDescriptors(data));
-	}
-=======
 const coefficients = Symbol('coefficients');
->>>>>>> b83cf540
-
 
 function ComplexDataObject(data) {	
 	// Recursively turn object properties into CDOs
